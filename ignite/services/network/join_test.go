package network

import (
	"context"
	"errors"
	"testing"

	sdk "github.com/cosmos/cosmos-sdk/types"
	"github.com/stretchr/testify/mock"
	"github.com/stretchr/testify/require"
	launchtypes "github.com/tendermint/spn/x/launch/types"

	"github.com/ignite/cli/ignite/services/network/networktypes"
	"github.com/ignite/cli/ignite/services/network/testutil"
)

const (
	TestDenom                     = "stake"
	TestAmountString              = "95000000"
	TestCustomNodeID              = "b91f4adbfb0c0b513040d914bfb717303c0eaa17"
	TestAmountInt                 = int64(95000000)
	TestAccountRequestID          = uint64(1)
	TestGenesisValidatorRequestID = uint64(2)
)

func TestJoin(t *testing.T) {
	t.Run("successfully send join request", func(t *testing.T) {
		var (
			account = testutil.NewTestAccount(t, testutil.TestAccountName)
			tmp     = t.TempDir()
			gentx   = testutil.NewGentx(
				account.Address(networktypes.SPN),
				TestDenom,
				TestAmountString,
				"",
				"",
			)
			gentxPath      = gentx.SaveTo(t, tmp)
			genesisPath    = testutil.NewGenesis(testutil.ChainID).SaveTo(t, tmp)
			suite, network = newSuite(account)
		)

		suite.ChainMock.On("NodeID", context.Background()).Return(testutil.NodeID, nil).Once()
		suite.ChainMock.On("GenesisPath").Return(genesisPath, nil).Once()
		suite.CosmosClientMock.
			On(
				"BroadcastTx",
				account.Name,
				&launchtypes.MsgRequestAddValidator{
					Creator:        account.Address(networktypes.SPN),
					LaunchID:       testutil.LaunchID,
					ValAddress:     account.Address(networktypes.SPN),
					GenTx:          gentx.JSON(t),
					ConsPubKey:     []byte{},
					SelfDelegation: sdk.NewCoin(TestDenom, sdk.NewInt(TestAmountInt)),
					Peer: launchtypes.Peer{
						Id: testutil.NodeID,
						Connection: &launchtypes.Peer_TcpAddress{
							TcpAddress: testutil.TCPAddress,
						},
					},
				},
			).
			Return(testutil.NewResponse(&launchtypes.MsgRequestAddValidatorResponse{
				RequestID:    TestGenesisValidatorRequestID,
				AutoApproved: false,
			}), nil).
			Once()

		joinErr := network.Join(
			context.Background(),
			suite.ChainMock,
			testutil.LaunchID,
			gentxPath,
			WithPublicAddress(testutil.TCPAddress),
		)
		require.NoError(t, joinErr)
		suite.AssertAllMocks(t)
	})

	t.Run("successfully send join request with custom node id", func(t *testing.T) {
		var (
			account = testutil.NewTestAccount(t, testutil.TestAccountName)
			tmp     = t.TempDir()
			gentx   = testutil.NewGentx(
				account.Address(networktypes.SPN),
				TestDenom,
				TestAmountString,
				"",
				"",
			)
			gentxPath      = gentx.SaveTo(t, tmp)
			genesisPath    = testutil.NewGenesis(testutil.ChainID).SaveTo(t, tmp)
			suite, network = newSuite(account)
		)

		suite.ChainMock.On("DefaultGentxPath").Return(gentxPath, nil).Once()
		suite.ChainMock.On("GenesisPath").Return(genesisPath, nil).Once()
		suite.LaunchQueryMock.
			On(
				"GenesisValidator",
				context.Background(),
				&launchtypes.QueryGetGenesisValidatorRequest{
					Address:  account.Address(networktypes.SPN),
					LaunchID: testutil.LaunchID,
				},
			).
			Return(nil, cosmoserror.ErrNotFound).
			Once()
		suite.CosmosClientMock.
			On(
				"BroadcastTx",
				account.Name,
				&launchtypes.MsgRequestAddValidator{
					Creator:        account.Address(networktypes.SPN),
					LaunchID:       testutil.LaunchID,
					ValAddress:     account.Address(networktypes.SPN),
					GenTx:          gentx.JSON(t),
					ConsPubKey:     []byte{},
					SelfDelegation: sdk.NewCoin(TestDenom, sdk.NewInt(TestAmountInt)),
					Peer: launchtypes.Peer{
						Id: TestCustomNodeID,
						Connection: &launchtypes.Peer_TcpAddress{
							TcpAddress: testutil.TCPAddress,
						},
					},
				},
			).
			Return(testutil.NewResponse(&launchtypes.MsgRequestAddValidatorResponse{
				RequestID:    TestGenesisValidatorRequestID,
				AutoApproved: false,
			}), nil).
			Once()

		joinErr := network.Join(
			context.Background(),
			suite.ChainMock,
			testutil.LaunchID,
			WithPublicAddress(testutil.TCPAddress),
			WithNodeID(TestCustomNodeID),
		)
		require.NoError(t, joinErr)
		suite.AssertAllMocks(t)
	})

	t.Run("successfully send join request with hidden public address", func(t *testing.T) {
		var (
			account = testutil.NewTestAccount(t, testutil.TestAccountName)
			tmp     = t.TempDir()
			gentx   = testutil.NewGentx(
				account.Address(networktypes.SPN),
				TestDenom,
				TestAmountString,
				"",
				"random memo",
			)
			gentxPath      = gentx.SaveTo(t, tmp)
			genesisPath    = testutil.NewGenesis(testutil.ChainID).SaveTo(t, tmp)
			suite, network = newSuite(account)
		)

		suite.ChainMock.On("NodeID", context.Background()).Return(testutil.NodeID, nil).Once()
		suite.ChainMock.On("DefaultGentxPath").Return(gentxPath, nil).Once()
		suite.ChainMock.On("GenesisPath").Return(genesisPath, nil).Once()
		suite.LaunchQueryMock.
			On(
				"GenesisValidator",
				context.Background(),
				&launchtypes.QueryGetGenesisValidatorRequest{
					Address:  account.Address(networktypes.SPN),
					LaunchID: testutil.LaunchID,
				},
			).
			Return(nil, cosmoserror.ErrNotFound).
			Once()
		suite.CosmosClientMock.
			On(
				"BroadcastTx",
				account.Name,
				&launchtypes.MsgRequestAddValidator{
					Creator:        account.Address(networktypes.SPN),
					LaunchID:       testutil.LaunchID,
					ValAddress:     account.Address(networktypes.SPN),
					GenTx:          gentx.JSON(t),
					ConsPubKey:     []byte{},
					SelfDelegation: sdk.NewCoin(TestDenom, sdk.NewInt(TestAmountInt)),
					Peer: launchtypes.Peer{
						Id: testutil.NodeID,
						Connection: &launchtypes.Peer_None{
							None: &launchtypes.Peer_EmptyConnection{},
						},
					},
				},
			).
			Return(testutil.NewResponse(&launchtypes.MsgRequestAddValidatorResponse{
				RequestID:    TestGenesisValidatorRequestID,
				AutoApproved: false,
			}), nil).
			Once()

		joinErr := network.Join(context.Background(), suite.ChainMock, testutil.LaunchID, WithPublicAddress(""))
		require.NoError(t, joinErr)
		suite.AssertAllMocks(t)
	})

	t.Run("successfully send join request with custom gentx", func(t *testing.T) {
		var (
			account = testutil.NewTestAccount(t, testutil.TestAccountName)
			tmp     = t.TempDir()
			gentx   = testutil.NewGentx(
				account.Address(networktypes.SPN),
				TestDenom,
				TestAmountString,
				"",
				"",
			)
			gentxPath      = gentx.SaveTo(t, tmp)
			genesisPath    = testutil.NewGenesis(testutil.ChainID).SaveTo(t, tmp)
			suite, network = newSuite(account)
		)

		suite.ChainMock.On("GenesisPath").Return(genesisPath, nil).Once()
<<<<<<< HEAD
		suite.ChainMock.On("NodeID", context.Background()).Return(testutil.NodeID, nil).Once()
		suite.LaunchQueryMock.
			On(
				"GenesisValidator",
				context.Background(),
				&launchtypes.QueryGetGenesisValidatorRequest{
					Address:  account.Address(networktypes.SPN),
					LaunchID: testutil.LaunchID,
				},
			).
			Return(nil, cosmoserror.ErrNotFound).
			Once()
=======
>>>>>>> d20db3c4
		suite.CosmosClientMock.
			On(
				"BroadcastTx",
				account.Name,
				&launchtypes.MsgRequestAddValidator{
					Creator:        account.Address(networktypes.SPN),
					LaunchID:       testutil.LaunchID,
					ValAddress:     account.Address(networktypes.SPN),
					GenTx:          gentx.JSON(t),
					ConsPubKey:     []byte{},
					SelfDelegation: sdk.NewCoin(TestDenom, sdk.NewInt(TestAmountInt)),
					Peer: launchtypes.Peer{
						Id: testutil.NodeID,
						Connection: &launchtypes.Peer_TcpAddress{
							TcpAddress: testutil.TCPAddress,
						},
					},
				},
			).
			Return(testutil.NewResponse(&launchtypes.MsgRequestAddValidatorResponse{
				RequestID:    TestGenesisValidatorRequestID,
				AutoApproved: false,
			}), nil).
			Once()

<<<<<<< HEAD
		joinErr := network.Join(
			context.Background(),
			suite.ChainMock,
			testutil.LaunchID,
			WithPublicAddress(testutil.TCPAddress),
			WithCustomGentxPath(gentxPath),
		)
=======
		joinErr := network.Join(context.Background(), suite.ChainMock, testutil.LaunchID, gentxPath)
>>>>>>> d20db3c4
		require.NoError(t, joinErr)
		suite.AssertAllMocks(t)
	})

<<<<<<< HEAD
	t.Run("failed to send join request, validator already exists", func(t *testing.T) {
		var (
			account = testutil.NewTestAccount(t, testutil.TestAccountName)
			tmp     = t.TempDir()
			gentx   = testutil.NewGentx(
				account.Address(networktypes.SPN),
				TestDenom,
				TestAmountString,
				"",
				"",
			)
			gentxPath      = gentx.SaveTo(t, tmp)
			genesisPath    = testutil.NewGenesis(testutil.ChainID).SaveTo(t, tmp)
			suite, network = newSuite(account)
		)

		suite.ChainMock.On("NodeID", context.Background()).Return(testutil.NodeID, nil).Once()
		suite.ChainMock.On("GenesisPath").Return(genesisPath, nil).Once()
		suite.ChainMock.On("DefaultGentxPath").Return(gentxPath, nil).Once()
		suite.LaunchQueryMock.
			On(
				"GenesisValidator",
				context.Background(),
				&launchtypes.QueryGetGenesisValidatorRequest{
					Address:  account.Address(networktypes.SPN),
					LaunchID: testutil.LaunchID,
				},
			).
			Return(nil, nil).
			Once()

		joinErr := network.Join(context.Background(), suite.ChainMock, testutil.LaunchID, WithPublicAddress(testutil.TCPAddress))
		require.Errorf(t, joinErr, "validator %s already exist", account.Address(networktypes.SPN))
		suite.AssertAllMocks(t)
	})

	t.Run("failed to send join request, failed to check validator existence", func(t *testing.T) {
		var (
			account = testutil.NewTestAccount(t, testutil.TestAccountName)
			tmp     = t.TempDir()
			gentx   = testutil.NewGentx(
				account.Address(networktypes.SPN),
				TestDenom,
				TestAmountString,
				"",
				"",
			)
			gentxPath      = gentx.SaveTo(t, tmp)
			genesisPath    = testutil.NewGenesis(testutil.ChainID).SaveTo(t, tmp)
			suite, network = newSuite(account)
			expectedError  = errors.New("failed to perform request")
		)

		suite.ChainMock.On("NodeID", context.Background()).Return(testutil.NodeID, nil).Once()
		suite.ChainMock.On("GenesisPath").Return(genesisPath, nil).Once()
		suite.ChainMock.On("DefaultGentxPath").Return(gentxPath, nil).Once()
		suite.LaunchQueryMock.
			On(
				"GenesisValidator",
				context.Background(),
				&launchtypes.QueryGetGenesisValidatorRequest{
					Address:  account.Address(networktypes.SPN),
					LaunchID: testutil.LaunchID,
				},
			).
			Return(nil, expectedError).
			Once()

		joinErr := network.Join(context.Background(), suite.ChainMock, testutil.LaunchID, WithPublicAddress(testutil.TCPAddress))
		require.Error(t, joinErr)
		require.Equal(t, expectedError, joinErr)
		suite.AssertAllMocks(t)
	})

=======
>>>>>>> d20db3c4
	t.Run("failed to send join request, failed to broadcast join tx", func(t *testing.T) {
		var (
			account = testutil.NewTestAccount(t, testutil.TestAccountName)
			tmp     = t.TempDir()
			gentx   = testutil.NewGentx(
				account.Address(networktypes.SPN),
				TestDenom,
				TestAmountString,
				"",
				"",
			)
			gentxPath      = gentx.SaveTo(t, tmp)
			genesisPath    = testutil.NewGenesis(testutil.ChainID).SaveTo(t, tmp)
			suite, network = newSuite(account)
			expectedError  = errors.New("failed to add validator")
		)

		suite.ChainMock.On("NodeID", context.Background()).Return(testutil.NodeID, nil).Once()
		suite.ChainMock.On("GenesisPath").Return(genesisPath, nil).Once()
		suite.CosmosClientMock.
			On(
				"BroadcastTx",
				account.Name,
				&launchtypes.MsgRequestAddValidator{
					Creator:        account.Address(networktypes.SPN),
					LaunchID:       testutil.LaunchID,
					ValAddress:     account.Address(networktypes.SPN),
					GenTx:          gentx.JSON(t),
					ConsPubKey:     []byte{},
					SelfDelegation: sdk.NewCoin(TestDenom, sdk.NewInt(TestAmountInt)),
					Peer: launchtypes.Peer{
						Id: testutil.NodeID,
						Connection: &launchtypes.Peer_TcpAddress{
							TcpAddress: testutil.TCPAddress,
						},
					},
				},
			).
			Return(
				testutil.NewResponse(&launchtypes.MsgRequestAddValidatorResponse{}),
				expectedError,
			).
			Once()

		joinErr := network.Join(
			context.Background(),
			suite.ChainMock,
			testutil.LaunchID,
			gentxPath,
			WithPublicAddress(testutil.TCPAddress),
		)
		require.Error(t, joinErr)
		require.Equal(t, expectedError, joinErr)
		suite.AssertAllMocks(t)
	})

	t.Run("successfully send join request with account request", func(t *testing.T) {
		var (
			account = testutil.NewTestAccount(t, testutil.TestAccountName)
			tmp     = t.TempDir()
			gentx   = testutil.NewGentx(
				account.Address(networktypes.SPN),
				TestDenom,
				TestAmountString,
				"",
				"",
			)
			gentxPath      = gentx.SaveTo(t, tmp)
			genesisPath    = testutil.NewGenesis(testutil.ChainID).SaveTo(t, tmp)
			suite, network = newSuite(account)
		)

		suite.ChainMock.On("NodeID", context.Background()).Return(testutil.NodeID, nil).Once()
		suite.ChainMock.On("GenesisPath").Return(genesisPath, nil).Once()
		suite.CosmosClientMock.
			On(
				"BroadcastTx",
				account.Name,
				&launchtypes.MsgRequestAddValidator{
					Creator:        account.Address(networktypes.SPN),
					LaunchID:       testutil.LaunchID,
					ValAddress:     account.Address(networktypes.SPN),
					GenTx:          gentx.JSON(t),
					ConsPubKey:     []byte{},
					SelfDelegation: sdk.NewCoin(TestDenom, sdk.NewInt(TestAmountInt)),
					Peer: launchtypes.Peer{
						Id: testutil.NodeID,
						Connection: &launchtypes.Peer_TcpAddress{
							TcpAddress: testutil.TCPAddress,
						},
					},
				},
			).
			Return(testutil.NewResponse(&launchtypes.MsgRequestAddValidatorResponse{
				RequestID:    TestGenesisValidatorRequestID,
				AutoApproved: false,
			}), nil).
			Once()
		suite.CosmosClientMock.
			On(
				"BroadcastTx",
				account.Name,
				&launchtypes.MsgRequestAddAccount{
					Creator:  account.Address(networktypes.SPN),
					LaunchID: testutil.LaunchID,
					Address:  account.Address(networktypes.SPN),
					Coins:    sdk.NewCoins(sdk.NewCoin(TestDenom, sdk.NewInt(TestAmountInt))),
				},
			).
			Return(testutil.NewResponse(&launchtypes.MsgRequestAddAccountResponse{
				RequestID:    TestAccountRequestID,
				AutoApproved: false,
			}), nil).
			Once()

		joinErr := network.Join(
			context.Background(),
			suite.ChainMock,
			testutil.LaunchID,
			gentxPath,
			WithAccountRequest(sdk.NewCoins(sdk.NewCoin(TestDenom, sdk.NewInt(TestAmountInt)))),
			WithPublicAddress(testutil.TCPAddress),
		)
		require.NoError(t, joinErr)
		suite.AssertAllMocks(t)
	})

	t.Run("failed to send join request with account request, account exists in genesis", func(t *testing.T) {
		var (
			account = testutil.NewTestAccount(t, testutil.TestAccountName)
			tmp     = t.TempDir()
			gentx   = testutil.NewGentx(
				account.Address(networktypes.SPN),
				TestDenom,
				TestAmountString,
				"",
				"",
			)
			gentxPath      = gentx.SaveTo(t, tmp)
			genesis        = testutil.NewGenesis(testutil.ChainID).AddAccount(account.Address(networktypes.SPN))
			genesisPath    = genesis.SaveTo(t, tmp)
			suite, network = newSuite(account)
		)

		suite.ChainMock.On("NodeID", context.Background()).Return(testutil.NodeID, nil).Once()
		suite.ChainMock.On("GenesisPath").Return(genesisPath, nil).Once()

		joinErr := network.Join(
			context.Background(),
			suite.ChainMock,
			testutil.LaunchID,
			gentxPath,
			WithAccountRequest(sdk.NewCoins(sdk.NewCoin(TestDenom, sdk.NewInt(TestAmountInt)))),
			WithPublicAddress(testutil.TCPAddress),
		)
		require.Errorf(t, joinErr, "account %s already exist", account.Address(networktypes.SPN))
		suite.AssertAllMocks(t)
	})

	t.Run("failed to send join request, failed to read node id", func(t *testing.T) {
		var (
			account = testutil.NewTestAccount(t, testutil.TestAccountName)
			tmp     = t.TempDir()
			gentx   = testutil.NewGentx(
				account.Address(networktypes.SPN),
				TestDenom,
				TestAmountString,
				"",
				"",
			)
			gentxPath      = gentx.SaveTo(t, tmp)
			suite, network = newSuite(account)
			expectedError  = errors.New("failed to get node id")
		)
		suite.ChainMock.
			On("NodeID", mock.Anything).
			Return("", expectedError).
			Once()

		joinErr := network.Join(
			context.Background(),
			suite.ChainMock,
			testutil.LaunchID,
			gentxPath,
			WithPublicAddress(testutil.TCPAddress),
		)
		require.Error(t, joinErr)
		require.Equal(t, expectedError, joinErr)
		suite.AssertAllMocks(t)
	})

	t.Run("failed to send join request, failed to read genesis", func(t *testing.T) {
		var (
			account = testutil.NewTestAccount(t, testutil.TestAccountName)
			tmp     = t.TempDir()
			gentx   = testutil.NewGentx(
				account.Address(networktypes.SPN),
				TestDenom,
				TestAmountString,
				"",
				"",
			)
			gentxPath      = gentx.SaveTo(t, tmp)
			suite, network = newSuite(account)
			expectedError  = errors.New("failed to get genesis path")
		)

		suite.ChainMock.On("NodeID", context.Background()).Return(testutil.NodeID, nil).Once()
		suite.ChainMock.
			On("GenesisPath").
			Return("", expectedError).
			Once()

		joinErr := network.Join(
			context.Background(),
			suite.ChainMock,
			testutil.LaunchID,
			gentxPath,
			WithPublicAddress(testutil.TCPAddress),
		)
		require.Error(t, joinErr)
		require.Equal(t, expectedError, joinErr)
		suite.AssertAllMocks(t)
	})

	t.Run("failed to send join request, failed to read custom genesis", func(t *testing.T) {
		var (
			account        = testutil.NewTestAccount(t, testutil.TestAccountName)
			gentxPath      = "invalid/path"
			suite, network = newSuite(account)
			expectedError  = errors.New("chain home folder is not initialized yet: invalid/path")
		)

<<<<<<< HEAD
		suite.ChainMock.On("NodeID", context.Background()).Return(testutil.NodeID, nil).Once()

		joinErr := network.Join(context.Background(), suite.ChainMock, testutil.LaunchID, WithCustomGentxPath(gentxPath))
=======
		joinErr := network.Join(context.Background(), suite.ChainMock, testutil.LaunchID, gentxPath)
>>>>>>> d20db3c4
		require.Error(t, joinErr)
		require.Equal(t, expectedError, joinErr)
		suite.AssertAllMocks(t)
	})

	t.Run("failed to send join request, unsupported peer address format", func(t *testing.T) {
		var (
			account        = testutil.NewTestAccount(t, testutil.TestAccountName)
			suite, network = newSuite(account)
			expectedError  = errors.New("unsupported public address format: invalid")
		)

		suite.ChainMock.On("NodeID", context.Background()).Return(testutil.NodeID, nil).Once()

		joinErr := network.Join(context.Background(), suite.ChainMock, testutil.LaunchID, WithPublicAddress("invalid"))
		require.Error(t, joinErr)
		require.Equal(t, expectedError, joinErr)
		suite.AssertAllMocks(t)
	})

}<|MERGE_RESOLUTION|>--- conflicted
+++ resolved
@@ -220,21 +220,6 @@
 		)
 
 		suite.ChainMock.On("GenesisPath").Return(genesisPath, nil).Once()
-<<<<<<< HEAD
-		suite.ChainMock.On("NodeID", context.Background()).Return(testutil.NodeID, nil).Once()
-		suite.LaunchQueryMock.
-			On(
-				"GenesisValidator",
-				context.Background(),
-				&launchtypes.QueryGetGenesisValidatorRequest{
-					Address:  account.Address(networktypes.SPN),
-					LaunchID: testutil.LaunchID,
-				},
-			).
-			Return(nil, cosmoserror.ErrNotFound).
-			Once()
-=======
->>>>>>> d20db3c4
 		suite.CosmosClientMock.
 			On(
 				"BroadcastTx",
@@ -260,22 +245,11 @@
 			}), nil).
 			Once()
 
-<<<<<<< HEAD
-		joinErr := network.Join(
-			context.Background(),
-			suite.ChainMock,
-			testutil.LaunchID,
-			WithPublicAddress(testutil.TCPAddress),
-			WithCustomGentxPath(gentxPath),
-		)
-=======
 		joinErr := network.Join(context.Background(), suite.ChainMock, testutil.LaunchID, gentxPath)
->>>>>>> d20db3c4
 		require.NoError(t, joinErr)
 		suite.AssertAllMocks(t)
 	})
 
-<<<<<<< HEAD
 	t.Run("failed to send join request, validator already exists", func(t *testing.T) {
 		var (
 			account = testutil.NewTestAccount(t, testutil.TestAccountName)
@@ -350,8 +324,6 @@
 		suite.AssertAllMocks(t)
 	})
 
-=======
->>>>>>> d20db3c4
 	t.Run("failed to send join request, failed to broadcast join tx", func(t *testing.T) {
 		var (
 			account = testutil.NewTestAccount(t, testutil.TestAccountName)
@@ -585,13 +557,7 @@
 			expectedError  = errors.New("chain home folder is not initialized yet: invalid/path")
 		)
 
-<<<<<<< HEAD
-		suite.ChainMock.On("NodeID", context.Background()).Return(testutil.NodeID, nil).Once()
-
-		joinErr := network.Join(context.Background(), suite.ChainMock, testutil.LaunchID, WithCustomGentxPath(gentxPath))
-=======
 		joinErr := network.Join(context.Background(), suite.ChainMock, testutil.LaunchID, gentxPath)
->>>>>>> d20db3c4
 		require.Error(t, joinErr)
 		require.Equal(t, expectedError, joinErr)
 		suite.AssertAllMocks(t)
