package networkchain

import (
	"context"
	"fmt"
	"io/ioutil"
	"os"
	"path/filepath"
	"strconv"
	"strings"

	"github.com/ignite-hq/cli/ignite/pkg/cache"
	"github.com/ignite-hq/cli/ignite/pkg/cosmosutil"
	"github.com/ignite-hq/cli/ignite/pkg/cosmosutil/genesis"
	"github.com/ignite-hq/cli/ignite/pkg/events"
	"github.com/ignite-hq/cli/ignite/pkg/jsonfile"
	"github.com/ignite-hq/cli/ignite/services/network/networktypes"
	"github.com/pelletier/go-toml"
	"github.com/pkg/errors"
	launchtypes "github.com/tendermint/spn/x/launch/types"
)

const (
	paramChainID     = "chain_id"
	paramGenesisTime = "genesis_time"
)

// Prepare prepares the chain to be launched from genesis information
func (c Chain) Prepare(ctx context.Context, cacheStorage cache.Storage, gi networktypes.GenesisInformation) error {
	// chain initialization
	genesisPath, err := c.chain.GenesisPath()
	if err != nil {
		return err
	}

	var gen *genesis.Genesis
	_, err = os.Stat(genesisPath)
	switch {
	case os.IsNotExist(err):
		// if no config exists, perform a full initialization of the chain with a new validator key
<<<<<<< HEAD
		if gen, err = c.Init(ctx); err != nil {
=======
		if err = c.Init(ctx, cacheStorage); err != nil {
>>>>>>> 0f5b75cc
			return err
		}
	case err != nil:
		return err
	default:
		// if config and validator key already exists, build the chain and initialize the genesis
		if _, err := c.Build(ctx, cacheStorage); err != nil {
			return err
		}

		gen, err = c.initGenesis(ctx)
		if err != nil {
			return err
		}
	}
	defer gen.Close()

	if err := c.buildGenesis(ctx, gi, gen); err != nil {
		return err
	}

	cmd, err := c.chain.Commands(ctx)
	if err != nil {
		return err
	}

	// ensure genesis has a valid format
	if err := cmd.ValidateGenesis(ctx); err != nil {
		return err
	}

	// reset the saved state in case the chain has been started before
	if err := cmd.UnsafeReset(ctx); err != nil {
		return err
	}

	return nil
}

// buildGenesis builds the genesis for the chain from the launch approved requests
func (c Chain) buildGenesis(ctx context.Context, gi networktypes.GenesisInformation, gen *genesis.Genesis) error {
	c.ev.Send(events.New(events.StatusOngoing, "Building the genesis"))

	addressPrefix, err := c.detectPrefix(ctx)
	if err != nil {
		return errors.Wrap(err, "error detecting chain prefix")
	}

	// apply genesis information to the genesis
	if err := c.applyGenesisAccounts(ctx, gi.GenesisAccounts, addressPrefix); err != nil {
		return errors.Wrap(err, "error applying genesis accounts to genesis")
	}
	if err := c.applyVestingAccounts(ctx, gi.VestingAccounts, addressPrefix); err != nil {
		return errors.Wrap(err, "error applying vesting accounts to genesis")
	}
	if err := c.applyGenesisValidators(ctx, gi.GenesisValidators); err != nil {
		return errors.Wrap(err, "error applying genesis validators to genesis")
	}

	if err := gen.Update(
		jsonfile.WithKeyValue(paramChainID, c.id),
		jsonfile.WithTime(paramGenesisTime, c.launchTime),
	); err != nil {
		return errors.Wrap(err, "genesis cannot be update")
	}

	c.ev.Send(events.New(events.StatusDone, "Genesis built"))
	return nil
}

// applyGenesisAccounts adds the genesis account into the genesis using the chain CLI
func (c Chain) applyGenesisAccounts(
	ctx context.Context,
	genesisAccs []networktypes.GenesisAccount,
	addressPrefix string,
) error {
	var err error

	cmd, err := c.chain.Commands(ctx)
	if err != nil {
		return err
	}

	for _, acc := range genesisAccs {
		// change the address prefix to the target chain prefix
		acc.Address, err = cosmosutil.ChangeAddressPrefix(acc.Address, addressPrefix)
		if err != nil {
			return err
		}

		// call the add genesis account CLI command
		err = cmd.AddGenesisAccount(ctx, acc.Address, acc.Coins)
		if err != nil {
			return err
		}
	}

	return nil
}

// applyVestingAccounts adds the genesis vesting account into the genesis using the chain CLI
func (c Chain) applyVestingAccounts(
	ctx context.Context,
	vestingAccs []networktypes.VestingAccount,
	addressPrefix string,
) error {
	cmd, err := c.chain.Commands(ctx)
	if err != nil {
		return err
	}

	for _, acc := range vestingAccs {
		acc.Address, err = cosmosutil.ChangeAddressPrefix(acc.Address, addressPrefix)
		if err != nil {
			return err
		}

		// call the add genesis account CLI command with delayed vesting option
		err = cmd.AddVestingAccount(
			ctx,
			acc.Address,
			acc.TotalBalance,
			acc.Vesting,
			acc.EndTime,
		)
		if err != nil {
			return err
		}
	}

	return nil
}

// applyGenesisValidators gathers the validator gentxs into the genesis and adds peers in config
func (c Chain) applyGenesisValidators(ctx context.Context, genesisVals []networktypes.GenesisValidator) error {
	// no validator
	if len(genesisVals) == 0 {
		return nil
	}

	// reset the gentx directory
	gentxDir, err := c.chain.GentxsPath()
	if err != nil {
		return err
	}
	if err := os.RemoveAll(gentxDir); err != nil {
		return err
	}
	if err := os.MkdirAll(gentxDir, 0700); err != nil {
		return err
	}

	// write gentxs
	for i, val := range genesisVals {
		gentxPath := filepath.Join(gentxDir, fmt.Sprintf("gentx%d.json", i))
		if err = ioutil.WriteFile(gentxPath, val.Gentx, 0666); err != nil {
			return err
		}
	}

	// gather gentxs
	cmd, err := c.chain.Commands(ctx)
	if err != nil {
		return err
	}
	if err := cmd.CollectGentxs(ctx); err != nil {
		return err
	}

	return c.updateConfigFromGenesisValidators(genesisVals)
}

// updateConfigFromGenesisValidators adds the peer addresses into the config.toml of the chain
func (c Chain) updateConfigFromGenesisValidators(genesisVals []networktypes.GenesisValidator) error {
	var (
		p2pAddresses    []string
		tunnelAddresses []TunneledPeer
	)
	for i, val := range genesisVals {
		if !cosmosutil.VerifyPeerFormat(val.Peer) {
			return errors.Errorf("invalid peer: %s", val.Peer.Id)
		}
		switch conn := val.Peer.Connection.(type) {
		case *launchtypes.Peer_TcpAddress:
			p2pAddresses = append(p2pAddresses, fmt.Sprintf("%s@%s", val.Peer.Id, conn.TcpAddress))
		case *launchtypes.Peer_HttpTunnel:
			tunneledPeer := TunneledPeer{
				Name:      conn.HttpTunnel.Name,
				Address:   conn.HttpTunnel.Address,
				NodeID:    val.Peer.Id,
				LocalPort: strconv.Itoa(i + 22000),
			}
			tunnelAddresses = append(tunnelAddresses, tunneledPeer)
			p2pAddresses = append(p2pAddresses, fmt.Sprintf("%s@127.0.0.1:%s", tunneledPeer.NodeID, tunneledPeer.LocalPort))
		default:
			return fmt.Errorf("invalid peer type")
		}
	}

	if len(p2pAddresses) > 0 {
		// set persistent peers
		configPath, err := c.chain.ConfigTOMLPath()
		if err != nil {
			return err
		}
		configToml, err := toml.LoadFile(configPath)
		if err != nil {
			return err
		}
		configToml.Set("p2p.persistent_peers", strings.Join(p2pAddresses, ","))
		if err != nil {
			return err
		}

		// if there are tunneled peers they will be connected with tunnel clients via localhost,
		// so we need to allow to have few nodes with the same ip
		if len(tunnelAddresses) > 0 {
			configToml.Set("p2p.allow_duplicate_ip", true)
		}

		// save config.toml file
		configTomlFile, err := os.OpenFile(configPath, os.O_RDWR|os.O_TRUNC, 0644)
		if err != nil {
			return err
		}
		defer configTomlFile.Close()

		if _, err = configToml.WriteTo(configTomlFile); err != nil {
			return err
		}
	}

	if len(tunnelAddresses) > 0 {
		tunneledPeersConfigPath, err := c.SPNConfigPath()
		if err != nil {
			return err
		}

		if err = SetSPNConfig(Config{
			TunneledPeers: tunnelAddresses,
		}, tunneledPeersConfigPath); err != nil {
			return err
		}
	}
	return nil

}<|MERGE_RESOLUTION|>--- conflicted
+++ resolved
@@ -9,15 +9,16 @@
 	"strconv"
 	"strings"
 
+	"github.com/pelletier/go-toml"
+	"github.com/pkg/errors"
+	launchtypes "github.com/tendermint/spn/x/launch/types"
+
 	"github.com/ignite-hq/cli/ignite/pkg/cache"
 	"github.com/ignite-hq/cli/ignite/pkg/cosmosutil"
 	"github.com/ignite-hq/cli/ignite/pkg/cosmosutil/genesis"
 	"github.com/ignite-hq/cli/ignite/pkg/events"
 	"github.com/ignite-hq/cli/ignite/pkg/jsonfile"
 	"github.com/ignite-hq/cli/ignite/services/network/networktypes"
-	"github.com/pelletier/go-toml"
-	"github.com/pkg/errors"
-	launchtypes "github.com/tendermint/spn/x/launch/types"
 )
 
 const (
@@ -38,11 +39,8 @@
 	switch {
 	case os.IsNotExist(err):
 		// if no config exists, perform a full initialization of the chain with a new validator key
-<<<<<<< HEAD
-		if gen, err = c.Init(ctx); err != nil {
-=======
-		if err = c.Init(ctx, cacheStorage); err != nil {
->>>>>>> 0f5b75cc
+		gen, err = c.Init(ctx, cacheStorage)
+		if err != nil {
 			return err
 		}
 	case err != nil:
