--- conflicted
+++ resolved
@@ -21,29 +21,10 @@
 	"github.com/ignite-hq/cli/ignite/services/network/networktypes"
 )
 
-<<<<<<< HEAD
 const (
 	paramChainID     = "chain_id"
 	paramGenesisTime = "genesis_time"
 )
-=======
-// ResetGenesisTime reset the chain genesis time
-func (c Chain) ResetGenesisTime() error {
-	// set the genesis time for the chain
-	genesisPath, err := c.GenesisPath()
-	if err != nil {
-		return errors.Wrap(err, "genesis of the blockchain can't be read")
-	}
-
-	if err := cosmosutil.UpdateGenesis(
-		genesisPath,
-		cosmosutil.WithKeyValueTimestamp(cosmosutil.FieldGenesisTime, 0),
-	); err != nil {
-		return errors.Wrap(err, "genesis time can't be set")
-	}
-	return nil
-}
->>>>>>> a84f7b83
 
 // Prepare prepares the chain to be launched from genesis information
 func (c Chain) Prepare(
@@ -85,18 +66,15 @@
 	}
 	defer gen.Close()
 
-<<<<<<< HEAD
-	if err := c.buildGenesis(ctx, gi, gen); err != nil {
-=======
 	if err := c.buildGenesis(
 		ctx,
 		gi,
+		gen,
 		rewardsInfo,
 		chainID,
 		lastBlockHeight,
 		unbondingTime,
 	); err != nil {
->>>>>>> a84f7b83
 		return err
 	}
 
@@ -119,18 +97,15 @@
 }
 
 // buildGenesis builds the genesis for the chain from the launch approved requests
-<<<<<<< HEAD
-func (c Chain) buildGenesis(ctx context.Context, gi networktypes.GenesisInformation, gen *genesis.Genesis) error {
-=======
 func (c Chain) buildGenesis(
 	ctx context.Context,
 	gi networktypes.GenesisInformation,
+	gen *genesis.Genesis,
 	rewardsInfo networktypes.Reward,
 	spnChainID string,
 	lastBlockHeight,
 	unbondingTime int64,
 ) error {
->>>>>>> a84f7b83
 	c.ev.Send(events.New(events.StatusOngoing, "Building the genesis"))
 
 	addressPrefix, err := c.detectPrefix(ctx)
@@ -149,35 +124,11 @@
 		return errors.Wrap(err, "error applying genesis validators to genesis")
 	}
 
-<<<<<<< HEAD
 	if err := gen.Update(
 		jsonfile.WithKeyValue(paramChainID, c.id),
 		jsonfile.WithTime(paramGenesisTime, c.launchTime),
 	); err != nil {
 		return errors.Wrap(err, "genesis cannot be update")
-=======
-	genesisPath, err := c.chain.GenesisPath()
-	if err != nil {
-		return errors.Wrap(err, "genesis of the blockchain can't be read")
-	}
-
-	// update genesis
-	if err := cosmosutil.UpdateGenesis(
-		genesisPath,
-		// set genesis time and chain id
-		cosmosutil.WithKeyValue(cosmosutil.FieldChainID, c.id),
-		cosmosutil.WithKeyValueTimestamp(cosmosutil.FieldGenesisTime, c.launchTime),
-		// set the network consensus parameters
-		cosmosutil.WithKeyValue(cosmosutil.FieldConsumerChainID, spnChainID),
-		cosmosutil.WithKeyValueInt(cosmosutil.FieldLastBlockHeight, lastBlockHeight),
-		cosmosutil.WithKeyValue(cosmosutil.FieldConsensusTimestamp, rewardsInfo.ConsensusState.Timestamp),
-		cosmosutil.WithKeyValue(cosmosutil.FieldConsensusNextValidatorsHash, rewardsInfo.ConsensusState.NextValidatorsHash),
-		cosmosutil.WithKeyValue(cosmosutil.FieldConsensusRootHash, rewardsInfo.ConsensusState.Root.Hash),
-		cosmosutil.WithKeyValueInt(cosmosutil.FieldConsumerUnbondingPeriod, unbondingTime),
-		cosmosutil.WithKeyValueUint(cosmosutil.FieldConsumerRevisionHeight, rewardsInfo.RevisionHeight),
-	); err != nil {
-		return errors.Wrap(err, "genesis time can't be set")
->>>>>>> a84f7b83
 	}
 
 	c.ev.Send(events.New(events.StatusDone, "Genesis built"))
