--- conflicted
+++ resolved
@@ -126,11 +126,7 @@
 		}
 	}
 
-<<<<<<< HEAD
-	c.ev.SendView(accounts, events.ProgressFinished())
-=======
-	c.ev.SendView(accounts)
->>>>>>> d942df86
+	c.ev.SendView(accounts, events.ProgressFinish())
 
 	_, err = c.IssueGentx(ctx, createValidatorFromConfig(conf))
 
