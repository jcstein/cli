--- conflicted
+++ resolved
@@ -9,16 +9,10 @@
 
 func NewGenerateVuex() *cobra.Command {
 	c := &cobra.Command{
-<<<<<<< HEAD
-		Use:   "vuex",
-		Short: "*DEPRECATED* Generate Typescript client and Vuex stores for your chain's frontend from your `config.yml` file",
-		RunE:  generateVuexHandler,
-=======
 		Use:     "vuex",
-		Short:   "Generate Typescript client and Vuex stores for your chain's frontend from your `config.yml` file",
+		Short:   "*DEPRECATED* Generate Typescript client and Vuex stores for your chain's frontend from your `config.yml` file",
 		PreRunE: gitChangesConfirmPreRunHandler,
 		RunE:    generateVuexHandler,
->>>>>>> 5833c989
 	}
 
 	c.Flags().AddFlagSet(flagSetProto3rdParty(""))
