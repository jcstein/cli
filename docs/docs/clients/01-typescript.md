--- conflicted
+++ resolved
@@ -24,25 +24,12 @@
 
 ## Client code regeneration
 
-<<<<<<< HEAD
-=======
-By default, the filesystem is watched and the clients are regenerated automatically. Clients for standard Cosmos SDK
-modules are generated after you scaffold a blockchain.
-
->>>>>>> 53f95ba2
 To regenerate all clients for custom and standard Cosmos SDK modules, run this command:
 
 ```bash
 ignite generate ts-client
 ```
 
-<<<<<<< HEAD
-=======
-## Preventing client code regeneration
-
-To prevent regenerating the client, remove the `client:typescript` property from `config.yml`.
-
->>>>>>> 53f95ba2
 ## Setup
 
 The best way to get started building with the TypeScript client is by using a [Vite](https://vitejs.dev/) boilerplate.
